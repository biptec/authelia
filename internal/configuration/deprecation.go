--- conflicted
+++ resolved
@@ -120,11 +120,17 @@
 		AutoMap: true,
 		MapFunc: nil,
 	},
-<<<<<<< HEAD
-	"storage.postgres.sslmode": {
-		Version: model.SemanticVersion{Major: 4, Minor: 37},
-		Key:     "storage.postgres.sslmode",
-		NewKey:  "storage.postgres.ssl.mode",
+	"server.read_buffer_size": {
+		Version: model.SemanticVersion{Major: 4, Minor: 36},
+		Key:     "server.read_buffer_size",
+		NewKey:  "server.buffers.read",
+		AutoMap: true,
+		MapFunc: nil,
+	},
+	"server.write_buffer_size": {
+		Version: model.SemanticVersion{Major: 4, Minor: 36},
+		Key:     "server.write_buffer_size",
+		NewKey:  "server.buffers.write",
 		AutoMap: true,
 		MapFunc: nil,
 	},
@@ -139,19 +145,6 @@
 		Version: model.SemanticVersion{Major: 4, Minor: 37},
 		Key:     "server.enable_expvars",
 		NewKey:  "server.endpoints.enable_expvars",
-=======
-	"server.read_buffer_size": {
-		Version: model.SemanticVersion{Major: 4, Minor: 36},
-		Key:     "server.read_buffer_size",
-		NewKey:  "server.buffers.read",
-		AutoMap: true,
-		MapFunc: nil,
-	},
-	"server.write_buffer_size": {
-		Version: model.SemanticVersion{Major: 4, Minor: 36},
-		Key:     "server.write_buffer_size",
-		NewKey:  "server.buffers.write",
->>>>>>> b034048d
 		AutoMap: true,
 		MapFunc: nil,
 	},
