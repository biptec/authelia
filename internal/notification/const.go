--- conflicted
+++ resolved
@@ -1,10 +1,14 @@
 package notification
 
-<<<<<<< HEAD
 import "regexp"
 
-const fileNotifierMode = 0600
-const rfc5322DateTimeLayout = "Mon, 2 Jan 2006 15:04:05 -0700"
+const (
+	fileNotifierMode = 0600
+)
+
+const (
+	rfc5322DateTimeLayout = "Mon, 2 Jan 2006 15:04:05 -0700"
+)
 
 const (
 	crlf              = "\r\n"
@@ -22,12 +26,4 @@
 var (
 	reEOLWhitespace      = regexp.MustCompile(`[ \t]+(\r\n|\n|\r|\f)`)
 	reNonRFC2822Newlines = regexp.MustCompile(`([^\r])\n`)
-=======
-const (
-	fileNotifierMode = 0600
-)
-
-const (
-	rfc5322DateTimeLayout = "Mon, 2 Jan 2006 15:04:05 -0700"
->>>>>>> 204cef4d
 )