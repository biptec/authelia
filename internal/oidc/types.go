package oidc

import (
<<<<<<< HEAD
	"crypto/rsa"
	"net/url"
=======
>>>>>>> c8fa19e6
	"time"

	"github.com/ory/fosite"
	"github.com/ory/fosite/handler/openid"
	"github.com/ory/fosite/token/jwt"
	"github.com/ory/herodot"
	"gopkg.in/square/go-jose.v2"

	"github.com/authelia/authelia/v4/internal/authorization"
	"github.com/authelia/authelia/v4/internal/model"
	"github.com/authelia/authelia/v4/internal/storage"
	"github.com/authelia/authelia/v4/internal/utils"
)

// NewSession creates a new empty OpenIDSession struct.
func NewSession() (session *model.OpenIDSession) {
	return &model.OpenIDSession{
		DefaultSession: &openid.DefaultSession{
			Claims: &jwt.IDTokenClaims{
				Extra: map[string]any{},
			},
			Headers: &jwt.Headers{
				Extra: map[string]any{},
			},
		},
		Extra: map[string]any{},
	}
}

// NewSessionWithAuthorizeRequest uses details from an AuthorizeRequester to generate an OpenIDSession.
<<<<<<< HEAD
func NewSessionWithAuthorizeRequest(issuer *url.URL, kid, username string, amr []string, extra map[string]any,
=======
func NewSessionWithAuthorizeRequest(issuer, kid, username string, amr []string, extra map[string]any,
>>>>>>> c8fa19e6
	authTime time.Time, consent *model.OAuth2ConsentSession, requester fosite.AuthorizeRequester) (session *model.OpenIDSession) {
	if extra == nil {
		extra = map[string]any{}
	}

	session = &model.OpenIDSession{
		DefaultSession: &openid.DefaultSession{
			Claims: &jwt.IDTokenClaims{
				Subject:     consent.Subject.UUID.String(),
				Issuer:      issuer.String(),
				AuthTime:    authTime,
				RequestedAt: consent.RequestedAt,
				IssuedAt:    time.Now(),
				Nonce:       requester.GetRequestForm().Get(ClaimNonce),
				Audience:    requester.GetGrantedAudience(),
				Extra:       extra,

				AuthenticationMethodsReferences: amr,
			},
			Headers: &jwt.Headers{
				Extra: map[string]any{
<<<<<<< HEAD
					JWTHeaderKeyIdentifier: kid,
=======
					"kid": kid,
>>>>>>> c8fa19e6
				},
			},
			Subject:  consent.Subject.UUID.String(),
			Username: username,
		},
		Extra:       map[string]any{},
		ClientID:    requester.GetClient().GetID(),
		ChallengeID: consent.ChallengeID,
	}

	// Ensure required audience value of the client_id exists.
	if !utils.IsStringInSlice(requester.GetClient().GetID(), session.Claims.Audience) {
		session.Claims.Audience = append(session.Claims.Audience, requester.GetClient().GetID())
	}

	session.Claims.Add(ClaimAuthorizedParty, session.ClientID)
	session.Claims.Add(ClaimClientIdentifier, session.ClientID)

	return session
}

// OpenIDConnectProvider for OpenID Connect.
type OpenIDConnectProvider struct {
	fosite.OAuth2Provider

	Store      *OpenIDConnectStore
	KeyManager *KeyManager

	herodot *herodot.JSONWriter

	discovery OpenIDConnectWellKnownConfiguration
}

// OpenIDConnectStore is Authelia's internal representation of the fosite.Storage interface. It maps the following
// interfaces to the storage.Provider interface:
// fosite.Storage, fosite.ClientManager, storage.Transactional, oauth2.AuthorizeCodeStorage, oauth2.AccessTokenStorage,
// oauth2.RefreshTokenStorage, oauth2.TokenRevocationStorage, pkce.PKCERequestStorage,
// openid.OpenIDConnectRequestStorage, and partially implements rfc7523.RFC7523KeyStorage.
type OpenIDConnectStore struct {
	provider storage.Provider
	clients  map[string]*Client
}

// Client represents the client internally.
type Client struct {
	ID               string
	Description      string
	Secret           []byte
	SectorIdentifier string
	Public           bool

	Audience      []string
	Scopes        []string
	RedirectURIs  []string
	GrantTypes    []string
	ResponseTypes []string
	ResponseModes []fosite.ResponseModeType

	UserinfoSigningAlgorithm string

	Policy authorization.Level

	Consent ClientConsent
}

// NewClientConsent converts the schema.OpenIDConnectClientConsentConfig into a oidc.ClientConsent.
func NewClientConsent(mode string, duration *time.Duration) ClientConsent {
	switch mode {
	case ClientConsentModeImplicit.String():
		return ClientConsent{Mode: ClientConsentModeImplicit}
	case ClientConsentModePreConfigured.String():
		return ClientConsent{Mode: ClientConsentModePreConfigured, Duration: *duration}
	case ClientConsentModeExplicit.String():
		return ClientConsent{Mode: ClientConsentModeExplicit}
	default:
		return ClientConsent{Mode: ClientConsentModeExplicit}
	}
}

// ClientConsent is the consent configuration for a client.
type ClientConsent struct {
	Mode     ClientConsentMode
	Duration time.Duration
}

// String returns the string representation of the ClientConsentMode.
func (c ClientConsent) String() string {
	return c.Mode.String()
}

// ClientConsentMode represents the consent mode for a client.
type ClientConsentMode int

const (
	// ClientConsentModeExplicit means the client does not implicitly assume consent, and does not allow pre-configured
	// consent sessions.
	ClientConsentModeExplicit ClientConsentMode = iota

	// ClientConsentModePreConfigured means the client does not implicitly assume consent, but does allow pre-configured
	// consent sessions.
	ClientConsentModePreConfigured

	// ClientConsentModeImplicit means the client does implicitly assume consent, and does not allow pre-configured
	// consent sessions.
	ClientConsentModeImplicit
)

// String returns the string representation of the ClientConsentMode.
func (c ClientConsentMode) String() string {
	switch c {
	case ClientConsentModeExplicit:
		return explicit
	case ClientConsentModeImplicit:
		return implicit
	case ClientConsentModePreConfigured:
		return preconfigured
	default:
		return ""
	}
}

// KeyManager keeps track of all of the active/inactive rsa keys and provides them to services requiring them.
// It additionally allows us to add keys for the purpose of key rotation in the future.
type KeyManager struct {
	jwk  *JWK
	jwks *jose.JSONWebKeySet
}

// PlainTextHasher implements the fosite.Hasher interface without an actual hashing algo.
type PlainTextHasher struct{}

// ConsentGetResponseBody schema of the response body of the consent GET endpoint.
type ConsentGetResponseBody struct {
	ClientID          string   `json:"client_id"`
	ClientDescription string   `json:"client_description"`
	Scopes            []string `json:"scopes"`
	Audience          []string `json:"audience"`
	PreConfiguration  bool     `json:"pre_configuration"`
}

// ConsentPostRequestBody schema of the request body of the consent POST endpoint.
type ConsentPostRequestBody struct {
	ConsentID    string `json:"id"`
	ClientID     string `json:"client_id"`
	Consent      bool   `json:"consent"`
	PreConfigure bool   `json:"pre_configure"`
}

// ConsentPostResponseBody schema of the response body of the consent POST endpoint.
type ConsentPostResponseBody struct {
	RedirectURI string `json:"redirect_uri"`
}

/*
CommonDiscoveryOptions represents the discovery options used in both OAuth 2.0 and OpenID Connect.
See Also:

	OpenID Connect Discovery: https://openid.net/specs/openid-connect-discovery-1_0.html#ProviderMetadata
	OAuth 2.0 Discovery: https://datatracker.ietf.org/doc/html/draft-ietf-oauth-discovery-10#section-2
*/
type CommonDiscoveryOptions struct {
	/*
		REQUIRED. URL using the https scheme with no query or fragment component that the OP asserts as its Issuer
		Identifier. If Issuer discovery is supported (see Section 2), this value MUST be identical to the issuer value
		returned by WebFinger. This also MUST be identical to the iss Claim value in ID Tokens issued from this Issuer.
	*/
	Issuer string `json:"issuer"`

	/*
		REQUIRED. URL of the OP's JSON Web Key Set [JWK] document. This contains the signing key(s) the RP uses to
		validate signatures from the OP. The JWK Set MAY also contain the Server's encryption key(s), which are used by
		RPs to encrypt requests to the Server. When both signing and encryption keys are made available, a use (Key Use)
		parameter value is REQUIRED for all keys in the referenced JWK Set to indicate each key's intended usage.
		Although some algorithms allow the same key to be used for both signatures and encryption, doing so is NOT
		RECOMMENDED, as it is less secure. The JWK x5c parameter MAY be used to provide X.509 representations of keys
		provided. When used, the bare key values MUST still be present and MUST match those in the certificate.
	*/
	JWKSURI string `json:"jwks_uri,omitempty"`

	/*
		REQUIRED. URL of the OP's OAuth 2.0 Authorization Endpoint [OpenID.Core].
		See Also:
			OpenID.Core: https://openid.net/specs/openid-connect-core-1_0.html
	*/
	AuthorizationEndpoint string `json:"authorization_endpoint"`

	/*
		URL of the OP's OAuth 2.0 Token Endpoint [OpenID.Core]. This is REQUIRED unless only the Implicit Flow is used.
		See Also:
			OpenID.Core: https://openid.net/specs/openid-connect-core-1_0.html
	*/
	TokenEndpoint string `json:"token_endpoint,omitempty"`

	/*
		REQUIRED. JSON array containing a list of the Subject Identifier types that this OP supports. Valid types
		include pairwise and public.
	*/
	SubjectTypesSupported []string `json:"subject_types_supported"`

	/*
		REQUIRED. JSON array containing a list of the OAuth 2.0 response_type values that this OP supports. Dynamic
		OpenID Providers MUST support the code, id_token, and the token id_token Response Type values.
	*/
	ResponseTypesSupported []string `json:"response_types_supported"`

	/*
		OPTIONAL. JSON array containing a list of the OAuth 2.0 Grant Type values that this OP supports. Dynamic OpenID
		Providers MUST support the authorization_code and implicit Grant Type values and MAY support other Grant Types.
		If omitted, the default value is ["authorization_code", "implicit"].
	*/
	GrantTypesSupported []string `json:"grant_types_supported,omitempty"`

	/*
		OPTIONAL. JSON array containing a list of the OAuth 2.0 response_mode values that this OP supports, as specified
		in OAuth 2.0 Multiple Response Type Encoding Practices [OAuth.Responses]. If omitted, the default for Dynamic
		OpenID Providers is ["query", "fragment"].
	*/
	ResponseModesSupported []string `json:"response_modes_supported,omitempty"`

	/*
		RECOMMENDED. JSON array containing a list of the OAuth 2.0 [RFC6749] scope values that this server supports.
		The server MUST support the openid scope value. Servers MAY choose not to advertise some supported scope values
		even when this parameter is used, although those defined in [OpenID.Core] SHOULD be listed, if supported.
		See Also:
			OAuth 2.0: https://datatracker.ietf.org/doc/html/rfc6749
			OpenID.Core: https://openid.net/specs/openid-connect-core-1_0.html
	*/
	ScopesSupported []string `json:"scopes_supported,omitempty"`

	/*
		RECOMMENDED. JSON array containing a list of the Claim Names of the Claims that the OpenID Provider MAY be able
		to supply values for. Note that for privacy or other reasons, this might not be an exhaustive list.
	*/
	ClaimsSupported []string `json:"claims_supported,omitempty"`

	/*
		OPTIONAL. Languages and scripts supported for the user interface, represented as a JSON array of BCP47 [RFC5646]
		language tag values.
		See Also:
			BCP47: https://datatracker.ietf.org/doc/html/rfc5646
	*/
	UILocalesSupported []string `json:"ui_locales_supported,omitempty"`

	/*
		OPTIONAL. JSON array containing a list of Client Authentication methods supported by this Token Endpoint. The
		options are client_secret_post, client_secret_basic, client_secret_jwt, and private_key_jwt, as described in
		Section 9 of OpenID Connect Core 1.0 [OpenID.Core]. Other authentication methods MAY be defined by extensions.
		If omitted, the default is client_secret_basic -- the HTTP Basic Authentication Scheme specified in Section
		2.3.1 of OAuth 2.0 [RFC6749].
		See Also:
			OAuth 2.0: https://datatracker.ietf.org/doc/html/rfc6749
			OpenID.Core Section 9: https://openid.net/specs/openid-connect-core-1_0.html#ClientAuthentication
	*/
	TokenEndpointAuthMethodsSupported []string `json:"token_endpoint_auth_methods_supported,omitempty"`

	/*
		OPTIONAL. JSON array containing a list of the JWS signing algorithms (alg values) supported by the Token Endpoint
		for the signature on the JWT [JWT] used to authenticate the Client at the Token Endpoint for the private_key_jwt
		and client_secret_jwt authentication methods. Servers SHOULD support RS256. The value none MUST NOT be used.
		See Also:
			JWT: https://datatracker.ietf.org/doc/html/rfc7519
	*/
	TokenEndpointAuthSigningAlgValuesSupported []string `json:"token_endpoint_auth_signing_alg_values_supported,omitempty"`

	/*
		OPTIONAL. URL of a page containing human-readable information that developers might want or need to know when
		using the OpenID Provider. In particular, if the OpenID Provider does not support Dynamic Client Registration,
		then information on how to register Clients needs to be provided in this documentation.
	*/
	ServiceDocumentation string `json:"service_documentation,omitempty"`

	/*
		OPTIONAL. URL that the OpenID Provider provides to the person registering the Client to read about the OP's
		requirements on how the Relying Party can use the data provided by the OP. The registration process SHOULD
		display this URL to the person registering the Client if it is given.
	*/
	OPPolicyURI string `json:"op_policy_uri,omitempty"`

	/*
		OPTIONAL. URL that the OpenID Provider provides to the person registering the Client to read about OpenID
		Provider's terms of service. The registration process SHOULD display this URL to the person registering the
		Client if it is given.
	*/
	OPTOSURI string `json:"op_tos_uri,omitempty"`
}

// OAuth2DiscoveryOptions represents the discovery options specific to OAuth 2.0.
type OAuth2DiscoveryOptions struct {
	/*
		 	OPTIONAL. URL of the authorization server's OAuth 2.0 introspection endpoint [RFC7662].
			See Also:
				OAuth 2.0 Token Introspection: https://datatracker.ietf.org/doc/html/rfc7662
	*/
	IntrospectionEndpoint string `json:"introspection_endpoint,omitempty"`

	/*
		OPTIONAL. URL of the authorization server's OAuth 2.0 revocation endpoint [RFC7009].
		See Also:
			OAuth 2.0 Token Revocation: https://datatracker.ietf.org/doc/html/rfc7009
	*/
	RevocationEndpoint string `json:"revocation_endpoint,omitempty"`

	/*
		OPTIONAL. URL of the authorization server's OAuth 2.0 Dynamic Client Registration endpoint [RFC7591].
		See Also:
			OAuth 2.0 Dynamic Client Registration Protocol: https://datatracker.ietf.org/doc/html/rfc7591
	*/
	RegistrationEndpoint string `json:"registration_endpoint,omitempty"`

	/*
		OPTIONAL. JSON array containing a list of client authentication methods supported by this introspection endpoint.
		The valid client authentication method values are those registered in the IANA "OAuth Token Endpoint
		Authentication Methods" registry [IANA.OAuth.Parameters] or those registered in the IANA "OAuth Access Token Types"
		registry [IANA.OAuth.Parameters]. (These values are and will remain distinct, due to Section 7.2.) If omitted,
		the set of supported authentication methods MUST be determined by other means.
		See Also:
			IANA.OAuth.Parameters: https://www.iana.org/assignments/oauth-parameters/oauth-parameters.xhtml
			OAuth 2.0 Authorization Server Metadata - Updated Registration Instructions: https://datatracker.ietf.org/doc/html/draft-ietf-oauth-discovery-10#section-7.2
	*/
	IntrospectionEndpointAuthMethodsSupported []string `json:"introspection_endpoint_auth_methods_supported,omitempty"`

	/*
		OPTIONAL. JSON array containing a list of client authentication methods supported by this revocation endpoint.
		The valid client authentication method values are those registered in the IANA "OAuth Token Endpoint
		Authentication Methods" registry [IANA.OAuth.Parameters]. If omitted, the default is "client_secret_basic" --
		the HTTP Basic Authentication Scheme specified in Section 2.3.1 of OAuth 2.0 [RFC6749].
		See Also:
			IANA.OAuth.Parameters: https://www.iana.org/assignments/oauth-parameters/oauth-parameters.xhtml
			OAuth 2.0 - Client Password: https://datatracker.ietf.org/doc/html/rfc6749#section-2.3.1
	*/
	RevocationEndpointAuthMethodsSupported []string `json:"revocation_endpoint_auth_methods_supported,omitempty"`

	/*
		OPTIONAL. JSON array containing a list of the JWS signing algorithms ("alg" values) supported by the revocation
		endpoint for the signature on the JWT [JWT] used to authenticate the client at the revocation endpoint for the
		"private_key_jwt" and "client_secret_jwt" authentication methods. This metadata entry MUST be present if either
		of these authentication methods are specified in the "revocation_endpoint_auth_methods_supported" entry. No
		default algorithms are implied if this entry is omitted. The value "none" MUST NOT be used.
		See Also:
			JWT: https://datatracker.ietf.org/doc/html/rfc7519
	*/
	RevocationEndpointAuthSigningAlgValuesSupported []string `json:"revocation_endpoint_auth_signing_alg_values_supported,omitempty"`

	/*
		OPTIONAL. JSON array containing a list of the JWS signing algorithms ("alg" values) supported by the
		introspection endpoint for the signature on the JWT [JWT] used to authenticate the client at the introspection
		endpoint for the "private_key_jwt" and "client_secret_jwt" authentication methods. This metadata entry MUST be
		present if either of these authentication methods are specified in the
		"introspection_endpoint_auth_methods_supported" entry. No default algorithms are implied if this entry is omitted.
		The value "none" MUST NOT be used.
		See Also:
			JWT: https://datatracker.ietf.org/doc/html/rfc7519
	*/
	IntrospectionEndpointAuthSigningAlgValuesSupported []string `json:"introspection_endpoint_auth_signing_alg_values_supported,omitempty"`

	/*
		OPTIONAL. JSON array containing a list of PKCE [RFC7636] code challenge methods supported by this authorization
		server. Code challenge method values are used in the "code_challenge_method" parameter defined in Section 4.3 of
		[RFC7636]. The valid code challenge method values are those registered in the IANA "PKCE Code Challenge Methods"
		registry [IANA.OAuth.Parameters]. If omitted, the authorization server does not support PKCE.
		See Also:
			PKCE: https://datatracker.ietf.org/doc/html/rfc7636
			IANA.OAuth.Parameters: https://www.iana.org/assignments/oauth-parameters/oauth-parameters.xhtml
	*/
	CodeChallengeMethodsSupported []string `json:"code_challenge_methods_supported,omitempty"`
}

// OpenIDConnectDiscoveryOptions represents the discovery options specific to OpenID Connect.
type OpenIDConnectDiscoveryOptions struct {
	/*
		RECOMMENDED. URL of the OP's UserInfo Endpoint [OpenID.Core]. This URL MUST use the https scheme and MAY contain
		port, path, and query parameter components.
		See Also:
			OpenID.Core: https://openid.net/specs/openid-connect-core-1_0.html
	*/
	UserinfoEndpoint string `json:"userinfo_endpoint,omitempty"`

	/*
		REQUIRED. JSON array containing a list of the JWS signing algorithms (alg values) supported by the OP for the ID
		Token to encode the Claims in a JWT [JWT]. The algorithm RS256 MUST be included. The value none MAY be supported,
		but MUST NOT be used unless the Response Type used returns no ID Token from the Authorization Endpoint (such as
		when using the Authorization Code Flow).
		See Also:
			JWT: https://datatracker.ietf.org/doc/html/rfc7519
	*/
	IDTokenSigningAlgValuesSupported []string `json:"id_token_signing_alg_values_supported,omitempty"`

	/*
		OPTIONAL. JSON array containing a list of the JWS [JWS] signing algorithms (alg values) [JWA] supported by the
		UserInfo Endpoint to encode the Claims in a JWT [JWT]. The value none MAY be included.
		See Also:
			JWS: https://datatracker.ietf.org/doc/html/rfc7515
			JWA: https://datatracker.ietf.org/doc/html/rfc7518
			JWT: https://datatracker.ietf.org/doc/html/rfc7519
	*/
	UserinfoSigningAlgValuesSupported []string `json:"userinfo_signing_alg_values_supported,omitempty"`

	/*
		OPTIONAL. JSON array containing a list of the JWS signing algorithms (alg values) supported by the OP for Request
		Objects, which are described in Section 6.1 of OpenID Connect Core 1.0 [OpenID.Core]. These algorithms are used
		both when the Request Object is passed by value (using the request parameter) and when it is passed by reference
		(using the request_uri parameter). Servers SHOULD support none and RS256.
	*/
	RequestObjectSigningAlgValuesSupported []string `json:"request_object_signing_alg_values_supported,omitempty"`

	/*
		OPTIONAL. JSON array containing a list of the JWE encryption algorithms (alg values) supported by the OP for the
		ID Token to encode the Claims in a JWT [JWT].
		See Also:
			JWE: https://datatracker.ietf.org/doc/html/rfc7516
			JWT: https://datatracker.ietf.org/doc/html/rfc7519
	*/
	IDTokenEncryptionAlgValuesSupported []string `json:"id_token_encryption_alg_values_supported,omitempty"`

	/*
		OPTIONAL. JSON array containing a list of the JWE [JWE] encryption algorithms (alg values) [JWA] supported by
		the UserInfo Endpoint to encode the Claims in a JWT [JWT].
		See Also:
			JWE: https://datatracker.ietf.org/doc/html/rfc7516
			JWA: https://datatracker.ietf.org/doc/html/rfc7518
			JWT: https://datatracker.ietf.org/doc/html/rfc7519
	*/
	UserinfoEncryptionAlgValuesSupported []string `json:"userinfo_encryption_alg_values_supported,omitempty"`

	/*
		OPTIONAL. JSON array containing a list of the JWE encryption algorithms (alg values) supported by the OP for
		Request Objects. These algorithms are used both when the Request Object is passed by value and when it is passed
		by reference.
		See Also:
			JWE: https://datatracker.ietf.org/doc/html/rfc7516
	*/
	RequestObjectEncryptionAlgValuesSupported []string `json:"request_object_encryption_alg_values_supported,omitempty"`

	/*
		OPTIONAL. JSON array containing a list of the JWE encryption algorithms (enc values) supported by the OP for the
		ID Token to encode the Claims in a JWT [JWT].
		See Also:
			JWE: https://datatracker.ietf.org/doc/html/rfc7516
			JWT: https://datatracker.ietf.org/doc/html/rfc7519
	*/
	IDTokenEncryptionEncValuesSupported []string `json:"id_token_encryption_enc_values_supported,omitempty"`

	/*
		OPTIONAL. JSON array containing a list of the JWE encryption algorithms (enc values) [JWA] supported by the
		UserInfo Endpoint to encode the Claims in a JWT [JWT].
		See Also:
			JWE: https://datatracker.ietf.org/doc/html/rfc7516
			JWA: https://datatracker.ietf.org/doc/html/rfc7518
			JWT: https://datatracker.ietf.org/doc/html/rfc7519
	*/
	UserinfoEncryptionEncValuesSupported []string `json:"userinfo_encryption_enc_values_supported,omitempty"`

	/*
		OPTIONAL. JSON array containing a list of the JWE encryption algorithms (enc values) supported by the OP for
		Request Objects. These algorithms are used both when the Request Object is passed by value and when it is passed
		by reference.
		See Also:
			JWE: https://datatracker.ietf.org/doc/html/rfc7516
			JWT: https://datatracker.ietf.org/doc/html/rfc7519
	*/
	RequestObjectEncryptionEncValuesSupported []string `json:"request_object_encryption_enc_values_supported,omitempty"`

	/*
		OPTIONAL. JSON array containing a list of the Authentication Context Class References that this OP supports.
	*/
	ACRValuesSupported []string `json:"acr_values_supported,omitempty"`

	/*
		OPTIONAL. JSON array containing a list of the display parameter values that the OpenID Provider supports. These
		values are described in Section 3.1.2.1 of OpenID Connect Core 1.0 [OpenID.Core].
		See Also:
			OpenID.Core Section 3.1.2.1: https://openid.net/specs/openid-connect-core-1_0.html#AuthRequest
	*/
	DisplayValuesSupported []string `json:"display_values_supported,omitempty"`

	/*
		OPTIONAL. JSON array containing a list of the Claim Types that the OpenID Provider supports. These Claim Types
		are described in Section 5.6 of OpenID Connect Core 1.0 [OpenID.Core]. Values defined by this specification are
		normal, aggregated, and distributed. If omitted, the implementation supports only normal Claims.
		See Also:
			OpenID.Core Section 5.6: https://openid.net/specs/openid-connect-core-1_0.html#ClaimTypes
	*/
	ClaimTypesSupported []string `json:"claim_types_supported,omitempty"`

	/*
		OPTIONAL. Languages and scripts supported for values in Claims being returned, represented as a JSON array of
		BCP47 [RFC5646] language tag values. Not all languages and scripts are necessarily supported for all Claim values.
		See Also:
			BCP47: https://datatracker.ietf.org/doc/html/rfc5646
	*/
	ClaimLocalesSupported []string `json:"claims_locales_supported,omitempty"`

	/*
		OPTIONAL. Boolean value specifying whether the OP supports use of the request_uri parameter, with true indicating
		support. If omitted, the default value is true.
	*/
	RequestURIParameterSupported bool `json:"request_uri_parameter_supported"`

	/*
		OPTIONAL. Boolean value specifying whether the OP requires any request_uri values used to be pre-registered using
		the request_uris registration parameter. Pre-registration is REQUIRED when the value is true. If omitted, the
		default value is false.
	*/
	RequireRequestURIRegistration bool `json:"require_request_uri_registration"`

	/*
		OPTIONAL. Boolean value specifying whether the OP supports use of the claims parameter, with true indicating
		support. If omitted, the default value is false.
	*/
	ClaimsParameterSupported bool `json:"claims_parameter_supported"`
}

// OpenIDConnectFrontChannelLogoutDiscoveryOptions represents the discovery options specific to
// OpenID Connect Front-Channel Logout functionality.
// See Also:
//
//	OpenID Connect Front-Channel Logout: https://openid.net/specs/openid-connect-frontchannel-1_0.html#OPLogout
type OpenIDConnectFrontChannelLogoutDiscoveryOptions struct {
	/*
		OPTIONAL. Boolean value specifying whether the OP supports HTTP-based logout, with true indicating support. If
		omitted, the default value is false.
	*/
	FrontChannelLogoutSupported bool `json:"frontchannel_logout_supported"`

	/*
		OPTIONAL. Boolean value specifying whether the OP can pass iss (issuer) and sid (session ID) query parameters to
		identify the RP session with the OP when the frontchannel_logout_uri is used. If supported, the sid Claim is also
		included in ID Tokens issued by the OP. If omitted, the default value is false.
	*/
	FrontChannelLogoutSessionSupported bool `json:"frontchannel_logout_session_supported"`
}

// OpenIDConnectBackChannelLogoutDiscoveryOptions represents the discovery options specific to
// OpenID Connect Back-Channel Logout functionality.
// See Also:
//
//	OpenID Connect Back-Channel Logout: https://openid.net/specs/openid-connect-backchannel-1_0.html#BCSupport
type OpenIDConnectBackChannelLogoutDiscoveryOptions struct {
	/*
		OPTIONAL. Boolean value specifying whether the OP supports back-channel logout, with true indicating support.
		If omitted, the default value is false.
	*/
	BackChannelLogoutSupported bool `json:"backchannel_logout_supported"`

	/*
		OPTIONAL. Boolean value specifying whether the OP can pass a sid (session ID) Claim in the Logout Token to
		identify the RP session with the OP. If supported, the sid Claim is also included in ID Tokens issued by the OP.
		If omitted, the default value is false.
	*/
	BackChannelLogoutSessionSupported bool `json:"backchannel_logout_session_supported"`
}

// OAuth2WellKnownConfiguration represents the well known discovery document specific to OAuth 2.0.
type OAuth2WellKnownConfiguration struct {
	CommonDiscoveryOptions
	OAuth2DiscoveryOptions
}

// OpenIDConnectWellKnownConfiguration represents the well known discovery document specific to OpenID Connect.
type OpenIDConnectWellKnownConfiguration struct {
	CommonDiscoveryOptions
	OAuth2DiscoveryOptions
	OpenIDConnectDiscoveryOptions
	OpenIDConnectFrontChannelLogoutDiscoveryOptions
	OpenIDConnectBackChannelLogoutDiscoveryOptions
}<|MERGE_RESOLUTION|>--- conflicted
+++ resolved
@@ -1,11 +1,7 @@
 package oidc
 
 import (
-<<<<<<< HEAD
-	"crypto/rsa"
 	"net/url"
-=======
->>>>>>> c8fa19e6
 	"time"
 
 	"github.com/ory/fosite"
@@ -36,11 +32,7 @@
 }
 
 // NewSessionWithAuthorizeRequest uses details from an AuthorizeRequester to generate an OpenIDSession.
-<<<<<<< HEAD
 func NewSessionWithAuthorizeRequest(issuer *url.URL, kid, username string, amr []string, extra map[string]any,
-=======
-func NewSessionWithAuthorizeRequest(issuer, kid, username string, amr []string, extra map[string]any,
->>>>>>> c8fa19e6
 	authTime time.Time, consent *model.OAuth2ConsentSession, requester fosite.AuthorizeRequester) (session *model.OpenIDSession) {
 	if extra == nil {
 		extra = map[string]any{}
@@ -62,11 +54,7 @@
 			},
 			Headers: &jwt.Headers{
 				Extra: map[string]any{
-<<<<<<< HEAD
 					JWTHeaderKeyIdentifier: kid,
-=======
-					"kid": kid,
->>>>>>> c8fa19e6
 				},
 			},
 			Subject:  consent.Subject.UUID.String(),
